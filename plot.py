#!/usr/bin/python3

from src.basins import Basin
from utils import find_basins, parse_input
from src.geo import Map

import argparse
from typing import Dict, List, Tuple
import json
import re
from os import walk, path
from os.path import isfile
import rasterio
from matplotlib import pyplot as plt
from matplotlib import ticker
import matplotlib.image as image
from matplotlib.colors import LogNorm
import matplotlib.patches as patches
import numpy as np
from math import log10, floor
import math
import scipy.ndimage
import locale

_report_dir_name = None
_bin_dir_name = None
_save = True
_quiet = False
_basins = None
_special_points = None


def _log(msg: str) -> None:
    print(f"plot: {msg}")


def find_exp(number) -> int:
    base10 = log10(abs(number))
    return floor(base10)


def add_compass_image(fig, ax) -> None:
    compass_filename = path.join("data", "compass.png")
    if not isfile(compass_filename):
        _log(f"{compass_filename} is missing")
        return
    fig_size = fig.get_size_inches() * fig.dpi
    ax_pos = ax.get_position()
    x_min = ax_pos.bounds[0] * fig_size[0]
    y_max = (ax_pos.bounds[1] + ax_pos.bounds[3]) * fig_size[1]
    im = image.imread(compass_filename)
    im_width, im_height, _ = im.shape
    fig.figimage(
        im, xo=x_min + im_width * 0.1, yo=y_max - im_height * 1.1, alpha=1
    )


def add_grid(ax) -> None:
    ax.minorticks_on()
    ax.grid(which="major", color="grey", linestyle="-", alpha=0.5)
    ax.grid(which="minor", color="grey", linestyle=":", alpha=0.5)


def add_axes_labels(ax) -> None:
    ax.set_xlabel("X, км")
    ax.set_ylabel("Y, км")



def plot_act_maps() -> None:
    raster_factors_filename = path.join(_bin_dir_name, "raster_factors.json")
    if not isfile(raster_factors_filename):
        _log(f"{raster_factors_filename} is missing")
        return

    with open(raster_factors_filename, "r") as f:
        raster_factors = json.load(f)

    regex = re.compile(".*_actmap.tif")
    for _root, _dirs, files in walk(_bin_dir_name):
        found = False
        for file in files:
            if regex.match(file):
                found = True
                nuclide = file.split("_")[0]
                with rasterio.open(
                    path.join(_bin_dir_name, file), "r"
                ) as dataset:
                    bounds = dataset.bounds
                    _x_0, dist_x = make_centralized_coords(
                        [bounds[0], bounds[2]], 2
                    )
                    _y_0, dist_y = make_centralized_coords(
                        [bounds[1], bounds[3]], 2
                    )
                    extent = [dist_x[0], dist_x[1], dist_y[0], dist_y[1]]
                    data = dataset.read(1) / raster_factors[nuclide]
                    fig = new_figure()
                    ax = plt.subplot()
                    shw = ax.imshow(
                        data,
                        cmap=plt.get_cmap("YlGn"),
                        norm=LogNorm(vmin=1e7, vmax=data.max()),
                        extent=extent,
                    )
                    plt.colorbar(shw, fraction=0.046, pad=0.04)
                    ax.title.set_text(f"Активность {nuclide}, Бк")
                    add_axes_labels(ax)
                    add_grid(ax)
                    add_compass_image(fig, ax)

                    global _save
                    if _save:
                        plt.savefig(
                            path.join(
                                _bin_dir_name, "..", f"{nuclide}_actmap.png"
                            )
                        )
                    global _quiet
                    if not _quiet:
                        plt.show()
        if not found:
            _log(f"no files matching '{regex.pattern}'")


def add_special_points(ax, x_0: float, y_0: float) -> None:
    global _special_points
    if _special_points is not None:
        for point in _special_points:
            x = point["lon"] / 1000 - x_0
            y = point["lat"] / 1000 - y_0
            ax.scatter(x, y, c="red")
            ax.annotate(
                point["name"],
                (x, y),
                textcoords="offset pixels",
                xytext=(5, 5),
            )


def new_figure():
    return plt.figure(figsize=(8, 8), dpi=150)


def add_basins(ax, x_0: float, y_0: float, label=False) -> None:
    global _basins
    for basin_name in _basins:
        basin = _basins[basin_name]
        array = np.transpose(np.array(basin.body.exterior.xy))
        for row in array:
            row[0] = row[0] / 1000 - x_0
            row[1] = row[1] / 1000 - y_0
        patch = patches.Polygon(xy=array, closed=True)
        ax.add_patch(patch)
        if label:
            center = basin.body.centroid.coords[0]
            x_c = center[0] / 1000 - x_0
            y_c = center[1] / 1000 - y_0
            ax.annotate(
                basin_name,
                (x_c, y_c),
            )


def plot_basins(raster: Map):
    bounds = raster.img.bounds
    x_0, x = make_centralized_coords([bounds.left, bounds.right], 2)
    y_0, y = make_centralized_coords([bounds.bottom, bounds.top], 2)
    fig = new_figure()
    ax = plt.subplot()
    ax.axis([x[0], x[-1], y[0], y[-1]])
    add_basins(ax, x_0, y_0, label=True)
    add_axes_labels(ax)
    add_compass_image(fig, ax)
    add_grid(ax)

    global _save
    if _save:
        global _report_dir_name
        plt.savefig(path.join(_report_dir_name, "basins.png"))
    global _quiet
    if not _quiet:
        plt.show()


def make_centralized_coords(
    coords: List[float], num=int
) -> Tuple[float, List[float]]:
    center = (coords[0] + coords[-1]) / 2
    new_coords = (
        np.linspace(
            start=(coords[0] - center), stop=(coords[-1] - center), num=num
        )
        / 1000
    )
    return (center / 1000, new_coords)


def plot_doses_map_heatmap(
    x: List[float], y: List[float], doses: Dict[str, np.ndarray]
) -> None:
    for target in doses:
        fig = new_figure()
        ax = plt.subplot()
        data = doses[target]

        x_0, dist_x = make_centralized_coords(x, data.shape[0])
        y_0, dist_y = make_centralized_coords(y, data.shape[1])
        extent = [dist_x.min(), dist_x.max(), dist_y.min(), dist_y.max()]
        cb = plt.imshow(
            data, extent=extent, vmin=np.min(data), vmax=np.max(data)
        )
        plt.colorbar(cb, fraction=0.046, pad=0.04, format="%.2e")
        plt.title(f"Эффективная доза {target}, Зв")

        add_basins(ax, x_0, y_0)
        add_special_points(ax, x_0, y_0)
        add_axes_labels(ax)
        add_compass_image(fig, ax)

        global _save
        if _save:
            global _report_dir_name
            plt.savefig(path.join(_report_dir_name, target + "_heatmap.png"))
        global _quiet
        if not _quiet:
            plt.show()


def plot_doses_map_contours(
    x: List[float], y: List[float], doses: Dict[str, np.ndarray]
) -> None:
    count = 0
    for target in doses:
        fig = new_figure()
        ax = plt.subplot()
        count += 1
        data = doses[target]
        exponent = find_exp(data.max())
        if exponent < 0:
            data = data * math.pow(10, -exponent)

        data = scipy.ndimage.zoom(data, 50)
        x_0, dist_x = make_centralized_coords(x, data.shape[0])
        y_0, dist_y = make_centralized_coords(y, data.shape[1])
        ax.set_title(f"Эффективная доза {target}, 1E{exponent} Зв")
        cnt = ax.contour(
            dist_x,
            dist_y,
            data,
            locator=ticker.LogLocator(base=1.00001),
            # levels=10,
            corner_mask=False,
        )
        ax.clabel(cnt, inline_spacing=0)

        add_basins(ax, x_0, y_0)
        add_special_points(ax, x_0, y_0)
        add_axes_labels(ax)
        add_grid(ax)
        add_compass_image(fig, ax)

        global _save
        if _save:
            global _report_dir_name
            plt.savefig(path.join(_report_dir_name, target + "_contours.png"))
        global _quiet
        if not _quiet:
            plt.show()


def plot_doses_maps() -> None:
    coords_filename = path.join(_bin_dir_name, "coords.npy")
    if not isfile(coords_filename):
        _log(f"{coords_filename} is missing")
        return

    with open(coords_filename, "rb") as f:
        data = np.load(f)
        x = data["x"]
        y = data["y"]

    sum_doses = np.zeros((len(y), len(x)))
    regex = re.compile(".*_e_max.npy")
    doses = dict()
    for _root, _dirs, files in walk(_bin_dir_name):
        found = False
        for file in files:
            if regex.match(file):
                found = True
                nuclide = file.split("_")[0]
                with open(path.join(_bin_dir_name, file), "rb") as f:
                    doses[nuclide] = np.load(f)
                    sum_doses += doses[nuclide]
        if not found:
            _log(f"no files matching '{regex.pattern}'")

    doses["суммарная"] = sum_doses

    plot_doses_map_heatmap(x, y, doses)
    plot_doses_map_contours(x, y, doses)


def init_plt() -> None:
    locale.setlocale(locale.LC_NUMERIC, "ru_RU.UTF-8")
    plt.rcdefaults()
    plt.rcParams["axes.formatter.use_locale"] = True
<<<<<<< HEAD
    plt.rcParams["font.size"] = 14
=======
>>>>>>> cfd92669


def make_plots(
    report_dir_name: str,
    save: bool,
    quiet: bool = False,
    basins: Dict[str, Basin] = None,
):
    init_plt()
    global _report_dir_name
    _report_dir_name = report_dir_name
    global _bin_dir_name
    _bin_dir_name = path.join(report_dir_name, "bin")
    global _save
    _save = save
    global _quiet
    _quiet = quiet
    inp = parse_input(path.join(report_dir_name, "input.json"))
    raster = Map(inp["geotiff_filename"])
    if basins is None:
        basins = find_basins(raster, inp["basins"])
    if "special" in inp["points"]:
        global _special_points
        _special_points = inp["points"]["special"]
    global _basins
    _basins = basins
    plot_basins(raster)
    plot_act_maps()
    plot_doses_maps()


def init_parser(parser: argparse.ArgumentParser) -> None:
    parser.add_argument(
        "-r", "--report_dir", help="report directory", required=True
    )
    parser.add_argument(
        "-s",
        "--save",
        action="store_true",
        help="save plots in report directory",
    )
    parser.add_argument(
        "-q",
        "--quiet",
        action="store_true",
        help="do not show plots",
    )


def parse_arguments() -> argparse.Namespace:
    parser = argparse.ArgumentParser(description="Plot data from report")
    init_parser(parser)
    args = parser.parse_args()
    return args


if __name__ == "__main__":
    args = parse_arguments()
    basins = None
    make_plots(args.report_dir, args.save, args.quiet)<|MERGE_RESOLUTION|>--- conflicted
+++ resolved
@@ -305,10 +305,7 @@
     locale.setlocale(locale.LC_NUMERIC, "ru_RU.UTF-8")
     plt.rcdefaults()
     plt.rcParams["axes.formatter.use_locale"] = True
-<<<<<<< HEAD
     plt.rcParams["font.size"] = 14
-=======
->>>>>>> cfd92669
 
 
 def make_plots(
