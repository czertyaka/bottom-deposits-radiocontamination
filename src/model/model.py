from .common import pasquill_gifford_classes, log, ValidatingMap
from .input import Input
from .reference import IReference
from .constraints import IConstraints, ConstraintsComplianceError
from .lazy_eval import LazyEvaluation as LEval
from .formulas import (
    effective_dose,
    acute_total_effective_dose,
    total_effective_dose_for_period,
    effective_dose_cloud,
    effective_dose_surface,
    residence_time_coeff,
    effective_dose_inhalation,
    effective_dose_food,
    annual_food_intake,
    food_max_distance,
    concentration_integral,
    height_dist_concentration_integral,
    deposition,
    food_specific_activity,
    dilution_factor,
    vertical_dispersion,
    sedimentation_factor,
    depletion_radiation,
    depletion_dry,
    depletion_wet,
    sediment_detachment_constant,
    depletion,
    dispersion_coeff_z,
    dispersion_coeff_y,
)
import math
import numpy as np
from ..activity import blowout_activity_flow
from typing import Tuple, Dict


class DefaultConstraints(IConstraints):

    """Default input constraints class"""

    def __init__(self, known_nuclides: Tuple[str]):
        """DefaultConstraints constructor

<<<<<<< HEAD
        Args:
            known_nuclides (Tuple[str]): known nuclides
        """
        super(DefaultConstraints, self).__init__()
        self.add(
            lambda inp: inp.distance <= 50000,
            lambda inp: f"the distance '{inp.distance} m' exceeds the maximum "
            "allowed '50000 m'",
        )
        self.add(
            lambda inp: inp.distance > (inp.square_side / 2),
            lambda inp: f"the distance '{inp.distance} m' should exceed the "
            f"half of the square side '{(inp.square_side / 2)} m'",
        )
=======
    def calculate(self) -> bool:
        if self.__is_ready() is False:
            return False

        for nuclide in self.input.specific_activities:
            self.__calculate_sediment_detachments(nuclide)
            self.__calculate_depletions(nuclide)
            self.__caclculate_dilution_factors(nuclide)
            self.__calculate_height_deposition_factors(nuclide)
            self.__calculate_concentration_integrals(nuclide)
            if self.reference.nuclide_group(nuclide) != "IRG":
                self.__calculate_height_concentration_integrals(nuclide)
                self.__calculate_depositions(nuclide)
                self.__calculate_e_inh(nuclide)
                self.__calculate_e_surface(nuclide)
            self.__calculate_e_cloud(nuclide)
            self.__calculate_e_total_10(nuclide)

        self.__calculate_e_max_10()

        return True

    @property
    def results(self):
        return self.__results

    @property
    def reference(self) -> IReference:
        return self.__reference

    def __is_ready(self):
        return self.reference is not None and self.__is_input_ready()

    def __is_input_ready(self):
        if (
            self.input is None
            or not self.input.initialized()
            or self.input.distance > 5000
            or self.input.distance <= self.input.square_side / 2
        ):
            log(f"input is not ready '{self.input}'")
            return False
        for nuclide in self.input.specific_activities:
            if nuclide not in self.reference.nuclides():
                log(
                    f"unknown nuclide '{nuclide}' (list of known nuclides "
                    f"'{self.reference.nuclides()}')"
                )
                return False
        return True
>>>>>>> dd698b2b

        def known_nuclides_validator(inp: Input) -> bool:
            for nuclide in inp.specific_activities:
                if nuclide not in known_nuclides:
                    return False
            return True

        self.add(
            known_nuclides_validator,
            lambda inp: "found specific activity with unknown nuclide",
        )


class Model:
    """Doses & dilution factor calculator based on 2 scenario in Руководство
    по безопасности при использовании атомной энергии «Рекомендуемые методы
    оценки и прогнозирования радиационных последствий аварий на объектах
    ядерного топливного цикла (РБ-134-17)"""

    def __init__(self, reference: IReference):
        """Model constructor

        Args:
            reference (IReference): Reference data class interface

        Raises:
            ValueError: invalid reference instance
        """
        if reference is None:
            raise ValueError("invalid reference instance")
        self._reference = reference
        self._constraints = DefaultConstraints(reference.all_nuclides())

    def calculate(self, inp: Input) -> bool:
        """Execute calculations

        Args:
            inp (Input): input data

        Returns:
            bool: execution result
        """
        if not self.validate_input(inp):
            return False

        self._set_dispersion_coeffs()
        self._set_depletions(inp.extreme_windspeeds, inp.precipitation_rate)
        self._set_sedimentation_factor(
            inp.extreme_windspeeds, inp.square_side, inp.terrain_roughness
        )
        self._set_vertical_dispersion()
        self._set_dilution_leval(
            inp.extreme_windspeeds, inp.square_side, inp.terrain_roughness
        )
        self._set_food_specific_activity_leval()
        self._set_deposition_leval()
        self._set_concentration_integral_levals(inp.specific_activities)
        self._set_xmax_leval(inp.specific_activities.keys())
        self._set_effective_doses_exposure_sources_levals(inp.age)
        self._set_effective_doses_total_levals()
        self._set_effective_doses_levals(inp.specific_activities.keys())

        self._ed_acute()

        return True

    def validate_input(self, inp: Input) -> bool:
        """Validate input

        Args:
            inp (Input): input

        Returns:
            bool: validation result
        """
        if inp is not None and inp.initialized():
            try:
                self._constraints.validate(inp)
                return True
            except ConstraintsComplianceError as err:
                log(f"input failed to comply constraints: {err}")
        log(f"invalid input: {inp}")
        return False

    def _set_dispersion_coeffs(self):
        """Set dispersion coefficients lazy evaluation"""
        self._sigma_z = LEval(
            lambda aclass, x: dispersion_coeff_z(
                self._reference.diffusion_coefficients(aclass)["p_z"],
                self._reference.diffusion_coefficients(aclass)["q_z"],
                x,
            )
        )
        self._sigma_y = LEval(
            lambda aclass, x: dispersion_coeff_y(
                self._reference.diffusion_coefficients(aclass)["p_y"],
                self._reference.diffusion_coefficients(aclass)["q_y"],
                x,
            )
        )

    def _set_depletions(
        self, wind_speeds: Dict[str, float], precipitation_rate: float
    ):
        """Set depletion and depletion-related lazy evaluations

        Args:
            wind_speeds (Dict[str, float]): extreme wind speed per atmospheric
                class
            precipitation_rate (float): precipitation rate
        """
        self._depletion_rad = LEval(
            lambda aclass, nuclide, x: depletion_radiation(
                self._reference.radio_decay_coeffs(nuclide),
                x,
                wind_speeds[aclass],
            )
<<<<<<< HEAD
=======

        self.results.e_surface.insert(nuclide, values)

    def __calculate_residence_time_coeff(self, nuclide):
        """РБ-134-17, p. 8, (7)"""

        decay_coeff_sum = (
            self.reference.nuclide_decay_coeff(nuclide)
            + self.reference.dose_rate_decay_coeff
>>>>>>> dd698b2b
        )
        self._depletion_dry = LEval(
            lambda aclass, nuclide, x: depletion_dry(
                self._reference.deposition_rate(nuclide),
                wind_speeds[aclass],
                lambda xx: self._sigma_z((aclass, xx)),
                4,  # TODO: add release height
                x,
            )
        )
        self._depletion_wet = LEval(
            lambda aclass, nuclide, x: depletion_wet(
                self._sediment_detachment_constant((nuclide)),
                x,
                wind_speeds[nuclide],
            )
        )
        self._sediment_detachment_constant = LEval(
            lambda nuclide: sediment_detachment_constant(
                self._reference.unitless_washing_capacity,
                precipitation_rate,
                self._reference.standard_washing_capacity(nuclide),
            )
        )
        self._depletion = LEval(
            lambda aclass, nuclide, x: depletion(
                self._depletion_rad((aclass, nuclide, x)),
                self._depletion_dry((aclass, nuclide, x)),
                self._depletion_wet((aclass, nuclide, x)),
            )
        )

    def _set_sedimentation_factor(
        self,
        wind_speeds: Dict[str, float],
        square_side: float,
        terrain_clearance: float,
    ):
        """Set sedimentation factor lazy evaluation

        Args:
            wind_speeds (Dict[str, float]): extreme wind speed per atmospheric
                class
            square_side (float): square source side length
            terrain_clearance (float): terrain clearance
        """
        self._sedimentation_factor = LEval(
            lambda aclass, nuclide, x: sedimentation_factor(
                self._depletion((aclass, nuclide, x)),
                wind_speeds[aclass],
                square_side / 2,
                lambda xx: self._sigma_y((nuclide, xx)),
                x,
            )
        )

    def _set_vertical_dispersion(self):
        """Set vertical dispersion factor lazy evaluation"""
        self._vert_dispersion = LEval(
            lambda aclass, x: vertical_dispersion(
                self._reference.mixing_layer_height,
                2,  # TODO: add release height
                self._sigma_z((aclass, x)),
                self._reference.terrain_roughness,
            )
        )

    def _set_dilution_leval(
        self,
        wind_speeds: Dict[str, float],
        square_side: float,
        terrain_clearance: float,
    ):
        """Set dilution lazy evaluation

        Args:
            wind_speeds (Dict[str, float]): extreme wind speed per atmospheric
                class
            square_side (float): square source side length
            terrain_clearance (float): terrain clearance
        """
        self._dilution = LEval(
            lambda aclass, nuclide, x: dilution_factor(
                1,  # TODO: add depletion
                lambda xx: self._sigma_y((aclass, xx)),
                lambda xx: self._sigma_z((aclass, xx)),
                wind_speeds[aclass],
                lambda xx, z: self._vert_dispersion((aclass, xx)),
                square_side / 2,
                x,
                terrain_clearance,
            )
        )

    def _set_food_specific_activity_leval(self):
        """Set food specific activity lazy evaluation"""
        self._food_sa = LEval(
            lambda aclass, nuclide, x: food_specific_activity(
                self._reference.deposition_rate(nuclide),
                self._sediment_detachment_constant((nuclide)),
                self._ci((aclass, nuclide, x)),
                self._hdci((aclass, nuclide, x)),
                5,  # TODO: add atmosphere accumulation factor
                6,  # TODO: add soil accumulation factor
            )
        )

    def _set_deposition_leval(self, distance: float):
        """Set deposition lazy evaluation

        Args:
            distance (float): distance
        """
        self._deposition = LEval(
            lambda aclass, nuclide: deposition(
                self._reference.deposition_rate(nuclide),
                self._sediment_detachment_constant((nuclide)),
                self._ci((aclass, nuclide, distance)),
                self._hdci((aclass, nuclide, distance)),
            )
        )

    def _set_concentration_integral_levals(
        self, specific_activities: ValidatingMap
    ):
        """Set concentration integrals lazy evaluations

        Args:
            specific_activities (ValidatingMap): specific activities dictionary
        """
        self._ci = LEval(
            lambda aclass, nuclide, x: concentration_integral(
                specific_activities[nuclide],
                self._dilution((aclass, nuclide, x)),
            )
        )
        self._hdci = LEval(
            lambda aclass, nuclide, x: height_dist_concentration_integral(
                specific_activities[nuclide],
                self._sedimentation_factor((aclass, nuclide, x)),
            )
        )

<<<<<<< HEAD
    def _set_xmax_leval(self, nuclides: Tuple[str]):
        """Set x_max lazy evaluation

        Args:
            nuclides (Tuple[str]): all the nuclides for current calculation
        """
        distances_count = 100
        distances = np.array(
            [
                math.pow(math.sqrt(50000) / (distances_count - 1) * i, 2)
                for i in range(distances_count)
            ]
        )
=======
        self.results.dilution_factors.insert(nuclide, values)

    def __calculate_depletions(self, nuclide: str) -> None:
        self.__calculate_rad_depletions(nuclide)
        self.__calculate_dry_depletions(nuclide)
        self.__calculate_wet_depletions(nuclide)
        self.__calculate_full_depletions(nuclide)

    def __calculate_rad_depletions(self, nuclide: str) -> None:
        """РБ-134-17, p. 28, (14)"""

        decay_coeff = self.reference.nuclide_decay_coeff(nuclide)
        windspeeds = self.input.extreme_windspeeds
        dist = self.input.distance
        values = dict()
>>>>>>> dd698b2b

        def make_dose_matrix():
            return np.array(
                [
                    [
                        [
                            self._ed_food(aclass, nuclide, x)
                            for nuclide in nuclides
                        ]
                        for aclass in pasquill_gifford_classes
                    ]
                    for x in distances
                ]
            )

        self._x_max = LEval(
            lambda: food_max_distance(
                distances,
                make_dose_matrix(),
                0,  # TODO: add minimal distance
            )
        )

    def _set_effective_doses_exposure_sources_levals(
        self, age: int, distance: float
    ):
        """Set effective doses for all exposure sources lazy evaluations

        Args:
            age (int): population group age
            distance (float): distance
        """
        self._annual_food_intake = LEval(
            lambda: annual_food_intake(
                1,  # TODO: daily metabolic cost
                1,  # TODO: adults daily metabolic cost
                1,  # TODO: adults annual food intake
            )
        )
        self._ed_food = LEval(
            lambda aclass, nuclide, x: effective_dose_food(
                1,  # TODO: food dose conversion coeff
                self._food_sa((aclass, nuclide, x)),
                self._annual_food_intake(),
            )
        )
        self._ed_inh = LEval(
            lambda aclass, nuclide: effective_dose_inhalation(
                self._ci((aclass, nuclide, distance)),
                self._reference.inhalation_dose_coeff(nuclide),
                self._reference.respiration_rate(age),
            )
        )
        self._residence_time_coeff = LEval(
            lambda nuclide: residence_time_coeff(
                self._reference.dose_rate_decay_coeff,
                self._reference.radio_decay_coeff(nuclide),
                self._reference.residence_time(0),  # TODO
            )
        )
        self._ed_surf = LEval(
            lambda aclass, nuclide: effective_dose_surface(
                self._deposition((aclass, nuclide)),
                self._reference.surface_dose_coeff(nuclide),
                self._residence_time_coeff((nuclide,)),
            )
        )
        self._ed_cloud = LEval(
            lambda aclass, nuclide: effective_dose_cloud(
                self._ci((aclass, nuclide, distance)),
                self._reference.cloud_dose_coeff(nuclide),
            )
        )

    def _set_effective_doses_total_levals(self):
        """Set total effective doses for acute phase and a period lazy
        evaluations
        """
        self._ed_total_period = LEval(
            lambda aclass, nuclide: total_effective_dose_for_period(
                1,  # TODO: add years
                nuclide,
                self._ed_cloud((aclass, nuclide)),
                self._ed_inh((aclass, nuclide)),
                self._ed_surf((aclass, nuclide)),
                self._ed_food((aclass, nuclide, self._x_max())),
                1,  # TODO: add nuclide groups
            )
        )
        self._ed_total_acute = LEval(
            lambda aclass, nuclide: acute_total_effective_dose(
                nuclide,
                self._ed_cloud((aclass, nuclide)),
                self._ed_inh((aclass, nuclide)),
                self._ed_surf((aclass, nuclide)),
                1,  # TODO: add nuclide groups
            )
        )

    def _set_effective_doses_levals(self, nuclides: Tuple[str]):
        """Set effective doses lazy evaluations

        Args:
            nuclides (Tuple[str]): all the nuclides for current calculation
        """

        def make_ed_total_list(ed_total: LEval) -> Tuple[Dict[str, float]]:
            ed_total = list()
            for nuclide in nuclides:
                nuclide_ed_total = dict()
                for aclass in pasquill_gifford_classes:
                    nuclide_ed_total[aclass] = ed_total((aclass, nuclide))
                ed_total.append(nuclide_ed_total)
            return ed_total

        self._ed_acute = LEval(
            lambda: effective_dose(make_ed_total_list(self._ed_total_acute))
        )
        self._ed_for_period = LEval(
            lambda: effective_dose(make_ed_total_list(self._ed_total_period))
        )

    # TODO: consider!!!
    def __calculate_release(
        self, specific_activity: float, windspeed: float
    ) -> float:
        return (
            blowout_activity_flow(specific_activity, windspeed)
            * self.input.blowout_time
            * math.pow(self.input.square_side, 2)
        )<|MERGE_RESOLUTION|>--- conflicted
+++ resolved
@@ -42,7 +42,6 @@
     def __init__(self, known_nuclides: Tuple[str]):
         """DefaultConstraints constructor
 
-<<<<<<< HEAD
         Args:
             known_nuclides (Tuple[str]): known nuclides
         """
@@ -57,58 +56,6 @@
             lambda inp: f"the distance '{inp.distance} m' should exceed the "
             f"half of the square side '{(inp.square_side / 2)} m'",
         )
-=======
-    def calculate(self) -> bool:
-        if self.__is_ready() is False:
-            return False
-
-        for nuclide in self.input.specific_activities:
-            self.__calculate_sediment_detachments(nuclide)
-            self.__calculate_depletions(nuclide)
-            self.__caclculate_dilution_factors(nuclide)
-            self.__calculate_height_deposition_factors(nuclide)
-            self.__calculate_concentration_integrals(nuclide)
-            if self.reference.nuclide_group(nuclide) != "IRG":
-                self.__calculate_height_concentration_integrals(nuclide)
-                self.__calculate_depositions(nuclide)
-                self.__calculate_e_inh(nuclide)
-                self.__calculate_e_surface(nuclide)
-            self.__calculate_e_cloud(nuclide)
-            self.__calculate_e_total_10(nuclide)
-
-        self.__calculate_e_max_10()
-
-        return True
-
-    @property
-    def results(self):
-        return self.__results
-
-    @property
-    def reference(self) -> IReference:
-        return self.__reference
-
-    def __is_ready(self):
-        return self.reference is not None and self.__is_input_ready()
-
-    def __is_input_ready(self):
-        if (
-            self.input is None
-            or not self.input.initialized()
-            or self.input.distance > 5000
-            or self.input.distance <= self.input.square_side / 2
-        ):
-            log(f"input is not ready '{self.input}'")
-            return False
-        for nuclide in self.input.specific_activities:
-            if nuclide not in self.reference.nuclides():
-                log(
-                    f"unknown nuclide '{nuclide}' (list of known nuclides "
-                    f"'{self.reference.nuclides()}')"
-                )
-                return False
-        return True
->>>>>>> dd698b2b
 
         def known_nuclides_validator(inp: Input) -> bool:
             for nuclide in inp.specific_activities:
@@ -140,7 +87,7 @@
         if reference is None:
             raise ValueError("invalid reference instance")
         self._reference = reference
-        self._constraints = DefaultConstraints(reference.all_nuclides())
+        self._constraints = DefaultConstraints(reference.nuclides())
 
     def calculate(self, inp: Input) -> bool:
         """Execute calculations
@@ -226,18 +173,6 @@
                 x,
                 wind_speeds[aclass],
             )
-<<<<<<< HEAD
-=======
-
-        self.results.e_surface.insert(nuclide, values)
-
-    def __calculate_residence_time_coeff(self, nuclide):
-        """РБ-134-17, p. 8, (7)"""
-
-        decay_coeff_sum = (
-            self.reference.nuclide_decay_coeff(nuclide)
-            + self.reference.dose_rate_decay_coeff
->>>>>>> dd698b2b
         )
         self._depletion_dry = LEval(
             lambda aclass, nuclide, x: depletion_dry(
@@ -381,7 +316,6 @@
             )
         )
 
-<<<<<<< HEAD
     def _set_xmax_leval(self, nuclides: Tuple[str]):
         """Set x_max lazy evaluation
 
@@ -395,23 +329,6 @@
                 for i in range(distances_count)
             ]
         )
-=======
-        self.results.dilution_factors.insert(nuclide, values)
-
-    def __calculate_depletions(self, nuclide: str) -> None:
-        self.__calculate_rad_depletions(nuclide)
-        self.__calculate_dry_depletions(nuclide)
-        self.__calculate_wet_depletions(nuclide)
-        self.__calculate_full_depletions(nuclide)
-
-    def __calculate_rad_depletions(self, nuclide: str) -> None:
-        """РБ-134-17, p. 28, (14)"""
-
-        decay_coeff = self.reference.nuclide_decay_coeff(nuclide)
-        windspeeds = self.input.extreme_windspeeds
-        dist = self.input.distance
-        values = dict()
->>>>>>> dd698b2b
 
         def make_dose_matrix():
             return np.array(
