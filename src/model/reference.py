from ..database import Database
from dataset import Table
from typing import Dict, Tuple


class IReference:

    """Reference abstract interface class, provides access to a set of values
    and tables which serves as reference data and must be initialized by the
    inherit
    """

    def __init__(self):
        """IReference constructor"""
        self._dose_rate_decay_coeff = None
        self._residence_time = None
        self._unitless_washing_capacity = None
        self._terrain_clearance = None
        self._mixing_layer_height = None
        self._age_groups = {}
        self._diffusion_coefficients = {}
        self._nuclides = {}
        self._roughness = {}
        self._initialize_data()

    def _initialize_data(self):
        """Initialize data

        Raises:
            NotImplementedError: always
        """
        raise NotImplementedError

    @property
    def dose_rate_decay_coeff(self) -> float:
        """Get dose rate decay coefficient due to all processes except
        radioactivity decay

        Returns:
            float: dose rate decay coefficient, s^-1
        """
        return self._dose_rate_decay_coeff

    @property
<<<<<<< HEAD
    def residence_time(self, time: int) -> float:
        """Population residence time in contaminated region for acute phase of
        a radiation accident

        Args:
            time (int): years since accident

        Returns:
            float: residence time, s
        """
        if time == 0:
            return 8.64e5
        elif time == 1:
            return 3.15e7
        else:
            raise ValueError(
                f"residence time for '{time} years' from accident"
                " had been requested"
            )
=======
    def residence_time(self) -> float:
        """Get population residence time in contaminated region for acute phase
        of a radiation accident

        Returns:
            float: residence time, s
        """
        return self._residence_time

    @property
    def unitless_washing_capacity(self) -> float:
        """Get unitless washing capacity for other precipitation types

        Returns:
            float: unitless washing capacity, unitless
        """
        return self._unitless_washing_capacity

    @property
    def terrain_clearance(self) -> float:
        """Get terrain clearance

        Returns:
            float: terrain clearance, m
        """
        return self._terrain_clearance

    @property
    def mixing_layer_height(self) -> float:
        """Get mixing layer height

        Returns:
            float: mixing layer height, m
        """
        return self._mixing_layer_height

    def nuclides(self) -> Tuple[str]:
        """Get set of all nuclides known by reference data

        Returns:
            Tuple[str]: set if nuclides
        """
        return tuple(self._nuclides.keys())

    def nuclide_decay_coeff(self, nuclide: str) -> float:
        """Get radioactivity decay coefficient

        Args:
            nuclide (str): nuclide name

        Returns:
            float: radioactivity decay coefficient, s^-1
        """
        return self._nuclides[nuclide]["decay_coeff"]
>>>>>>> dd698b2b

    def nuclide_group(self, nuclide: str) -> str:
        """Get nuclide group, e.g. aerosol, IRG etc.

        Args:
            nuclide (str): nuclide name

        Returns:
            str: nuclide group
        """
        return self._nuclides[nuclide]["group"]

    def cloud_dose_coeff(self, nuclide: str) -> float:
        """Get dose conversion factor for external exposure from radioactive
        cloud

        Args:
            nuclide (str): nuclide name

        Returns:
            float: dose conversion factor, (Sv*m^3)/(Bq*s)
        """
        return self._nuclides[nuclide]["R_cloud"]

    def inhalation_dose_coeff(self, nuclide: str) -> float:
        """Get dose conversion factor for nuclide intake with air

        Args:
            nuclide (str): nuclide name

        Returns:
            float: dose conversion factor, Sv/Bq
        """
        return self._nuclides[nuclide]["R_inh"]

    def surface_dose_coeff(self, nuclide: str) -> float:
        """Get dose conversion factor for external exposure from soil surface

        Args:
            nuclide (str): nuclide name

        Returns:
            float: dose conversion factor ,(Sv*m^2)/(Bq*s)
        """
        return self._nuclides[nuclide]["R_surface"]

    def respiration_rate(self, age: int) -> float:
        """Get respiration rate

        Args:
            age (int): age

        Returns:
            float: respiration rate, m^3/s
        """
        return self._age_groups[self._group_id(age)]["respiration_rate"]

    def deposition_rate(self, nuclide: str) -> float:
        """Get deposition rate

        Args:
            nuclide (str): nuclide name

        Returns:
            float: deposition rate, m/s
        """
        return self._nuclides[nuclide]["deposition_rate"]

    def standard_washing_capacity(self, nuclide: str) -> float:
        """Get standard washing capacity

        Args:
            nuclide (str): nuclide name

        Returns:
            float: standard washing capacity, hr/(mm*s)
        """
        return self._nuclides[nuclide]["standard_washing_capacity"]

    def terrain_roughness(self, terrain_type: str) -> float:
        """Get underlying terrain roughness, m

        Args:
            terrain_type (str): terrain type

        Returns:
            float: terrain roughness, m
        """
        return self._roughness[terrain_type]["roughness"]

    def diffusion_coefficients(self, a_class: str) -> Dict[str, float]:
        """Diffusion coefficients p_z, q_z, p_y and q_y for release
        height < 50 m

        Args:
            a_class (str): atmospheric stability class

        Returns:
            Dict[str, float]: diffusion coefficients, dimension unknown
                keys: 'p_z', 'q_z', 'p_y' and 'q_y'
        """
        return self._diffusion_coefficients[a_class]

    def _group_id(self, age: int) -> int:
        """Get age group if by age

        Args:
            age (int): age

        Returns:
            int: age group id

        Raises:
            ValueError: age fits no known age group
        """
        for group_id in self._age_groups:
            if (
                age >= self._age_groups[group_id]["lower_age"]
                and age < self._age_groups[group_id]["upper_age"]
            ):
                return group_id
        raise ValueError(f"invalid age '{age}'")


class Reference(IReference):

    """Concrete reference class which initializes all the values and tables"""

    def __init__(self, db: Database):
        """Reference constructor

        Args:
            db (Database): database to load tables from
        """
        super(Reference, self).__init__()
        self._db = db

    def _initialize_data(self):
        """Initialize data"""
        self._init_constant_values()
        self._init_tables(self._db)
        self._db = None

    def _init_constant_values(self):
        """Initialize constant values"""
        self._dose_rate_decay_coeff = 1.27e-9
        self._residence_time = 3.15e7
        self._unitless_washing_capacity = 5.0
        self._terrain_clearance = 1.0
        self._mixing_layer_height = 100.0

    def _init_tables(self, db: Database):
        """Initialize tables

        Args:
            db (Database): database to load tables from
        """
        self._load_age_groups(db)
        self._load_diffusion_coefficients(db)
        self._load_nuclides(db)
        self._load_roughness(db)

    def _load_table_to_dict(
        self, table: Table, table_primary_key: str, out_dict: Dict
    ):
        """Load database table to a dictionary

        Args:
            table (Table): database table
            table_primary_key (str): table's primary key (also a key for output
                dict)
            out_dict (Dict): output dictionary
        """
        for record in table:
            out_dict[record[table_primary_key]] = {
                key: record[key] for key in record if key != table_primary_key
            }

    def _load_age_groups(self, db: Database):
        """Load age groups table

        Args:
            db (Database): database to load table from
        """
        self._load_table_to_dict(
            db.load_table("age_groups"), "id", self._age_groups
        )

    def _load_diffusion_coefficients(self, db: Database):
        """Load diffusion coefficients table

        Args:
            db (Database): database to load table from
        """
        self._load_table_to_dict(
            db.load_table("diffusion_coefficients"),
            "a_class",
            self._diffusion_coefficients,
        )

    def _load_nuclides(self, db: Database):
        """Load nuclides table

        Args:
            db (Database): database to load tables from
        """
        self._load_table_to_dict(
            db.load_table("nuclides"), "name", self._nuclides
        )

    def _load_roughness(self, db: Database):
        """Load roughness table

        Args:
            db (Database): database to load tables from
        """
        self._load_table_to_dict(
            db.load_table("roughness"), "terrain", self._roughness
        )<|MERGE_RESOLUTION|>--- conflicted
+++ resolved
@@ -42,27 +42,6 @@
         return self._dose_rate_decay_coeff
 
     @property
-<<<<<<< HEAD
-    def residence_time(self, time: int) -> float:
-        """Population residence time in contaminated region for acute phase of
-        a radiation accident
-
-        Args:
-            time (int): years since accident
-
-        Returns:
-            float: residence time, s
-        """
-        if time == 0:
-            return 8.64e5
-        elif time == 1:
-            return 3.15e7
-        else:
-            raise ValueError(
-                f"residence time for '{time} years' from accident"
-                " had been requested"
-            )
-=======
     def residence_time(self) -> float:
         """Get population residence time in contaminated region for acute phase
         of a radiation accident
@@ -117,7 +96,6 @@
             float: radioactivity decay coefficient, s^-1
         """
         return self._nuclides[nuclide]["decay_coeff"]
->>>>>>> dd698b2b
 
     def nuclide_group(self, nuclide: str) -> str:
         """Get nuclide group, e.g. aerosol, IRG etc.
